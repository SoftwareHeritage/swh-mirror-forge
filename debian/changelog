<<<<<<< HEAD
swh-mirror-forge (0.0.4-1~swh1~bpo9+1) stretch-swh; urgency=medium

  * Rebuild for stretch-backports.

 -- Antoine R. Dumont (@ardumont) <antoine.romain.dumont@gmail.com>  Thu, 09 Feb 2017 16:15:42 +0100
=======
swh-mirror-forge (0.0.5-1~swh1) unstable-swh; urgency=medium

  * Release swh.mirror.forge version 0.0.5
  * Update packaging runes

 -- Nicolas Dandrimont <nicolas@dandrimont.eu>  Thu, 12 Oct 2017 18:07:59 +0200
>>>>>>> 713258f9

swh-mirror-forge (0.0.4-1~swh1) unstable-swh; urgency=medium

  * v0.0.4
  * Make explicit in github that the org's repositories are mirrors
  * Completely agnostify from softwareheritage (all is configured from
  * the configuration file).
  * Remove arcanist as runtime dependency (use pure python3 requests for
  * api call)
  * Unify configuration file
  * Open the possibility to update mirror information
  * Update 'requirements' scheme to the latest policy

 -- Antoine R. Dumont (@ardumont) <antoine.romain.dumont@gmail.com>  Thu, 09 Feb 2017 16:15:42 +0100

swh-mirror-forge (0.0.3-1~swh1) unstable-swh; urgency=medium

  * v0.0.3
  * Add the means to use forge's query to mirror repositories

 -- Antoine R. Dumont (@ardumont) <antoine.romain.dumont@gmail.com>  Wed, 08 Feb 2017 17:21:45 +0100

swh-mirror-forge (0.0.2-1~swh1) unstable-swh; urgency=medium

  * v0.0.2
  * Simplify command to mirror a repository, only a callsign and a
  * credential key is needed

 -- Antoine R. Dumont (@ardumont) <antoine.romain.dumont@gmail.com>  Fri, 03 Feb 2017 16:28:01 +0100

swh-mirror-forge (0.0.1-1~swh1) unstable-swh; urgency=medium

  * Initial release
  * v0.0.1
  * First implementation on a per repository basis

 -- Antoine R. Dumont (@ardumont) <antoine.romain.dumont@gmail.com>  Fri, 03 Feb 2017 15:01:15 +0100<|MERGE_RESOLUTION|>--- conflicted
+++ resolved
@@ -1,17 +1,9 @@
-<<<<<<< HEAD
-swh-mirror-forge (0.0.4-1~swh1~bpo9+1) stretch-swh; urgency=medium
-
-  * Rebuild for stretch-backports.
-
- -- Antoine R. Dumont (@ardumont) <antoine.romain.dumont@gmail.com>  Thu, 09 Feb 2017 16:15:42 +0100
-=======
 swh-mirror-forge (0.0.5-1~swh1) unstable-swh; urgency=medium
 
   * Release swh.mirror.forge version 0.0.5
   * Update packaging runes
 
  -- Nicolas Dandrimont <nicolas@dandrimont.eu>  Thu, 12 Oct 2017 18:07:59 +0200
->>>>>>> 713258f9
 
 swh-mirror-forge (0.0.4-1~swh1) unstable-swh; urgency=medium
 
