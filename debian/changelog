<<<<<<< HEAD
swh-mirror-forge (0.0.2-1~swh1~bpo9+1) stretch-swh; urgency=medium

  * Rebuild for stretch-backports.

 -- Antoine R. Dumont (@ardumont) <antoine.romain.dumont@gmail.com>  Fri, 03 Feb 2017 16:28:01 +0100
=======
swh-mirror-forge (0.0.3-1~swh1) unstable-swh; urgency=medium

  * v0.0.3
  * Add the means to use forge's query to mirror repositories

 -- Antoine R. Dumont (@ardumont) <antoine.romain.dumont@gmail.com>  Wed, 08 Feb 2017 17:21:45 +0100
>>>>>>> 3ee5502b

swh-mirror-forge (0.0.2-1~swh1) unstable-swh; urgency=medium

  * v0.0.2
  * Simplify command to mirror a repository, only a callsign and a
  * credential key is needed

 -- Antoine R. Dumont (@ardumont) <antoine.romain.dumont@gmail.com>  Fri, 03 Feb 2017 16:28:01 +0100

swh-mirror-forge (0.0.1-1~swh1) unstable-swh; urgency=medium

  * Initial release
  * v0.0.1
  * First implementation on a per repository basis

 -- Antoine R. Dumont (@ardumont) <antoine.romain.dumont@gmail.com>  Fri, 03 Feb 2017 15:01:15 +0100<|MERGE_RESOLUTION|>--- conflicted
+++ resolved
@@ -1,17 +1,9 @@
-<<<<<<< HEAD
-swh-mirror-forge (0.0.2-1~swh1~bpo9+1) stretch-swh; urgency=medium
-
-  * Rebuild for stretch-backports.
-
- -- Antoine R. Dumont (@ardumont) <antoine.romain.dumont@gmail.com>  Fri, 03 Feb 2017 16:28:01 +0100
-=======
 swh-mirror-forge (0.0.3-1~swh1) unstable-swh; urgency=medium
 
   * v0.0.3
   * Add the means to use forge's query to mirror repositories
 
  -- Antoine R. Dumont (@ardumont) <antoine.romain.dumont@gmail.com>  Wed, 08 Feb 2017 17:21:45 +0100
->>>>>>> 3ee5502b
 
 swh-mirror-forge (0.0.2-1~swh1) unstable-swh; urgency=medium
 
